{
	"$schema": "https://mintlify.com/docs.json",
	"theme": "mint",
	"name": "Cedar-OS Documentation",
	"colors": {
		"primary": "#16A34A",
		"light": "#07C983",
		"dark": "#15803D"
	},
	"favicon": "/CedarLogoTransparent.png",
	"navigation": {
		"groups": [
			{
				"group": "Introduction to Cedar-OS",
				"icon": "house",
				"pages": [
					"introduction/overview",
					"introduction/philosophy",
					"introduction/architecture",
					"introduction/ai-native-experiences"
				]
			},
			{
				"group": "Getting Started",
				"icon": "play",
				"pages": ["getting-started/getting-started"]
			},
			{
				"group": "Connecting to an Agent",
				"icon": "plug",
				"pages": [
					"agent-backend-connection/agent-backend-connection",
					"agent-backend-connection/mastra",
					"agent-backend-connection/custom"
				]
			},
			{
				"group": "Chat",
				"icon": "message",
				"pages": [
<<<<<<< HEAD
					"getting-started/chat/chat-overview",
					"getting-started/chat/streaming",
					"getting-started/chat/custom-message-rendering",
					"getting-started/chat/chat-components",
					"getting-started/chat/configuring-cedar-editor",
					"getting-started/chat/storage-configuration"
=======
					"chat/chat-overview",
					"chat/streaming",
					"chat/custom-message-rendering",
					"chat/chat-components",
					"chat/configuring-cedar-editor"
>>>>>>> 3276c1cf
				]
			},
			{
				"group": "Agent Input Context",
				"icon": "at",
				"pages": [
					"agent-input-context/agent-input-context",
					"agent-input-context/mentions",
					"agent-input-context/subscribing-state"
				]
			},
			{
				"group": "Agentic State",
				"icon": "database",
				"pages": [
					"state-access/agentic-state-access",
					"state-access/agentic-actions",
					"state-access/diff-history-manager"
				]
			},
			{
				"group": "Voice (Beta)",
				"icon": "microphone",
				"pages": [
					"voice/voice-integration",
					"voice/components",
					"voice/agentic-backend",
					"voice/voice-endpoint-format"
				]
			},
			{
				"group": "Spells (Coming Soon)",
				"icon": "wand-magic-sparkles",
				"pages": ["spells/spells", "spells/radial-menu"]
			},
			{
				"group": "External Integrations (Coming Soon)",
				"icon": "puzzle-piece",
				"pages": [
					"external-integrations/external-integrations",
					"external-integrations/text",
					"external-integrations/email",
					"external-integrations/application-triggers"
				]
			},
			{
				"group": "Customising Cedar",
				"icon": "palette",
				"pages": ["customising/styling", "customising/customising-cedar"]
			},
			{
				"group": "Learn more about Cedar ❤️🌳",
				"icon": "pen",
				"pages": ["blog/index"]
			},
			{
				"group": "Changelog",
				"icon": "rocket",
				"pages": ["changelog"]
			}
		]
	},
	"logo": {
		"light": "/logo/light.png",
		"dark": "/logo/dark.png"
	},
	"navbar": {
		"links": [
			{
				"label": "GitHub",
				"href": "https://github.com/CedarCopilot/cedar-OS",
				"icon": "github"
			},
			{
				"label": "Discord",
				"href": "https://discord.gg/k97ygzPD",
				"icon": "discord"
			}
		]
	},
	"footer": {
		"socials": {
			"github": "https://github.com/CedarCopilot/cedar-OS"
		}
	}
}<|MERGE_RESOLUTION|>--- conflicted
+++ resolved
@@ -38,20 +38,12 @@
 				"group": "Chat",
 				"icon": "message",
 				"pages": [
-<<<<<<< HEAD
-					"getting-started/chat/chat-overview",
-					"getting-started/chat/streaming",
-					"getting-started/chat/custom-message-rendering",
-					"getting-started/chat/chat-components",
-					"getting-started/chat/configuring-cedar-editor",
-					"getting-started/chat/storage-configuration"
-=======
 					"chat/chat-overview",
 					"chat/streaming",
 					"chat/custom-message-rendering",
 					"chat/chat-components",
-					"chat/configuring-cedar-editor"
->>>>>>> 3276c1cf
+					"chat/configuring-cedar-editor",
+					"chat/storage-configuration"
 				]
 			},
 			{
