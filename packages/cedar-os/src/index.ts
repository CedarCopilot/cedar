--- conflicted
+++ resolved
@@ -5,12 +5,9 @@
 export { ChatInput } from '@/components/chatInput/ChatInput';
 export { default as TooltipMenu } from '@/components/inputs/TooltipMenu';
 
-<<<<<<< HEAD
-// Store slices
-=======
 // Export chat components
+export { CedarCaptionChat } from '@/components/chatComponents/CedarCaptionChat';
 export { FloatingCedarChat } from '@/components/chatComponents/FloatingCedarChat';
-export { CedarCaptionChat } from '@/components/chatComponents/CedarCaptionChat';
 export { SidePanelCedarChat } from '@/components/chatComponents/SidePanelCedarChat';
 
 // Export structural components
@@ -22,66 +19,63 @@
 } from '@/components/structural';
 
 // Store
-export { useCedarStore } from '@/store/CedarStore';
-export { registerState } from '@/store/CedarStore';
->>>>>>> 6bd3e290
+export { createAgentConnectionSlice } from '@/store/agentConnection/agentConnectionSlice';
+export { createAgentInputContextSlice } from '@/store/agentInputContext/agentInputContextSlice';
+export { createMessagesSlice } from '@/store/messages/messagesSlice';
+export { createStateSlice } from '@/store/stateSlice/stateSlice';
 export { createStylingSlice } from '@/store/stylingSlice';
-export { createMessagesSlice } from '@/store/messages/messagesSlice';
-export { createAgentInputContextSlice } from '@/store/agentInputContext/agentInputContextSlice';
-export { createAgentConnectionSlice } from '@/store/agentConnection/agentConnectionSlice';
-export { createStateSlice } from '@/store/stateSlice/stateSlice';
 
 // Export state management
+export { useRegisterState } from '@/store/stateSlice/stateSlice';
 export { useCedarState } from '@/store/stateSlice/useCedarState';
-export { useRegisterState } from '@/store/stateSlice/stateSlice';
 
 // Export context management
 export {
+	renderAdditionalContext,
 	subscribeInputContext,
-	renderAdditionalContext,
 } from '@/store/agentInputContext/agentInputContextSlice';
 
 // Export mention provider functionality
 export {
 	useMentionProvider,
-	useStateBasedMentionProvider,
 	useMentionProviders,
 	useMentionProvidersByTrigger,
+	useStateBasedMentionProvider,
 } from '@/store/agentInputContext/mentionProviders';
 
 // Export typed agent connection hooks
 export {
+	useAgentConnection,
 	useTypedAgentConnection,
-	useAgentConnection,
 } from '@/store/agentConnection/useTypedAgentConnection';
 
 // Types
 export type {
+	AdditionalContext,
 	ContextEntry,
-	AdditionalContext,
 	MentionItem,
 	MentionProvider,
 	StateBasedMentionProviderConfig,
 } from '@/store/agentInputContext/types';
 
 // Export types
+export type { StylingSlice } from '@/store/stylingSlice';
 export type { CedarStore } from '@/store/types';
-export type { StylingSlice } from '@/store/stylingSlice';
 
 // Export agent connection types
 export type {
+	AISDKParams,
+	AnthropicParams,
+	CustomParams,
+	InferProviderParams,
+	InferProviderType,
+	LLMResponse,
+	MastraParams,
+	OpenAIParams,
 	ProviderConfig,
-	LLMResponse,
 	StreamEvent,
 	StreamHandler,
 	StreamResponse,
-	OpenAIParams,
-	AnthropicParams,
-	MastraParams,
-	AISDKParams,
-	CustomParams,
-	InferProviderParams,
-	InferProviderType,
 } from './store/agentConnection/types';
 
 // Export SendMessageParams from the slice
@@ -89,14 +83,14 @@
 
 // Export all hooks and utilities from CedarStore
 export {
+	getCedarState,
+	registerState,
+	setCedarState,
+	setCedarStore,
 	useCedarStore,
+	useChatInput,
+	useDebugger,
 	useMessages,
 	useStyling,
-	useChatInput,
 	useVoice,
-	useDebugger,
-	registerState,
-	getCedarState,
-	setCedarState,
-	setCedarStore,
 } from './store/CedarStore';