'use client';

import { useCedarStore } from '@/store/CedarStore';
import type {
	ProviderConfig,
	ResponseProcessor,
} from '@/store/agentConnection/AgentConnectionTypes';
import type { MessageRenderer } from '@/store/messages/MessageTypes';
import { MessageStorageConfig } from '@/store/messages/messageStorage';
import { useCedarState } from '@/store/stateSlice/useCedarState';
import type { VoiceState } from '@/store/voice/voiceSlice';
<<<<<<< HEAD
import React, { useEffect } from 'react';
=======
import { useCedarState } from '@/store/stateSlice/useCedarState';
>>>>>>> dd69224c

export interface CedarCopilotProps {
	children: React.ReactNode;
	productId?: string | null;
	userId?: string | null;
	threadId?: string | null;
	llmProvider?: ProviderConfig;
	messageStorage?: MessageStorageConfig;
	voiceSettings?: Partial<VoiceState['voiceSettings']>;
	responseProcessors?: ResponseProcessor[];
	messageRenderers?: MessageRenderer[];
}

// Client-side component with useEffect
export function CedarCopilotClient({
	children,
	userId = null,
	threadId = null,
	llmProvider,
	messageStorage,
	voiceSettings,
	responseProcessors = [],
	messageRenderers = [],
}: CedarCopilotProps) {
	// Voice settings
	const updateVoiceSettings = useCedarStore(
		(state) => state.updateVoiceSettings
	);

	useEffect(() => {
		if (voiceSettings) {
			updateVoiceSettings(voiceSettings);
		}
	}, [voiceSettings, updateVoiceSettings]);

	// LLM provider
	const setProviderConfig = useCedarStore((state) => state.setProviderConfig);
	useEffect(() => {
		if (llmProvider) {
			setProviderConfig(llmProvider);
		}
	}, [llmProvider, setProviderConfig]);

	// ─── userId ────────────────────────────────────────────────
	const [cedarUserId, setCedarUserId] = useCedarState<string>(
		'userId',
		userId ?? ''
	);

	useEffect(() => {
		if (userId !== null) {
			setCedarUserId(userId);
		}
	}, [userId, setCedarUserId]);

	// ─── threadId ──────────────────────────────────────────────
	const [cedarThreadId, setCedarThreadId] = useCedarState<string>(
		'threadId',
		threadId ?? ''
	);

	useEffect(() => {
		if (threadId !== null) {
			setCedarThreadId(threadId);
		}
	}, [threadId, setCedarThreadId]);

	useEffect(() => {
		useCedarStore.getState().initializeChat?.({
			userId: cedarUserId,
			threadId: cedarThreadId,
		});
	}, [cedarUserId, cedarThreadId]);

	// Combined message storage initialization and updates
	useEffect(() => {
		if (!messageStorage) return;
		useCedarStore.getState().setMessageStorageAdapter(messageStorage);
	}, [messageStorage]);

	// Response processors
	useEffect(() => {
		const store = useCedarStore.getState();

		responseProcessors.forEach((processor) => {
			store.registerResponseProcessor(processor as ResponseProcessor);
		});
	}, [responseProcessors]);

	// Message renderers
	useEffect(() => {
		const store = useCedarStore.getState();

		messageRenderers.forEach((renderer) => {
			store.registerMessageRenderer(renderer as MessageRenderer);
		});

		// Cleanup on unmount
		return () => {
			messageRenderers.forEach((renderer) => {
				store.unregisterMessageRenderer(renderer.type, renderer.namespace);
			});
		};
	}, [messageRenderers]);

	console.log('CedarCopilot', {
		userId,
		threadId,
		llmProvider,
		voiceSettings,
		messageStorage,
		responseProcessors,
		messageRenderers,
	});

	return <>{children}</>;
}<|MERGE_RESOLUTION|>--- conflicted
+++ resolved
@@ -9,11 +9,7 @@
 import { MessageStorageConfig } from '@/store/messages/messageStorage';
 import { useCedarState } from '@/store/stateSlice/useCedarState';
 import type { VoiceState } from '@/store/voice/voiceSlice';
-<<<<<<< HEAD
 import React, { useEffect } from 'react';
-=======
-import { useCedarState } from '@/store/stateSlice/useCedarState';
->>>>>>> dd69224c
 
 export interface CedarCopilotProps {
 	children: React.ReactNode;
