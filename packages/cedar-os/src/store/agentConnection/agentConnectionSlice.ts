import type { StateCreator } from 'zustand';
import type { CedarStore } from '@/store/CedarOSTypes';
import { getProviderImplementation } from '@/store/agentConnection/providers/index';
import type {
	AISDKParams,
	AISDKStructuredParams,
	AnthropicParams,
	BaseParams,
	CustomParams,
	LLMResponse,
	MastraParams,
	OpenAIParams,
	ProviderConfig,
	StreamHandler,
	StreamResponse,
	StructuredParams,
	VoiceParams,
	VoiceLLMResponse,
<<<<<<< HEAD
	ResponseProcessor,
	ResponseProcessorRegistry,
	StructuredResponseType,
} from './types';
=======
} from '@/store/agentConnection/AgentConnectionTypes';
>>>>>>> b101ae24
import { useCedarStore } from '@/store/CedarStore';
import { getCedarState } from '@/store/CedarStore';
import { sanitizeJson } from '@/utils/sanitizeJson';
import {
	defaultResponseProcessors,
	initializeResponseProcessorRegistry,
} from './responseProcessors/initializeResponseProcessorRegistry';

// Parameters for sending a message
export interface SendMessageParams {
	model?: string;
	systemPrompt?: string;
	route?: string;
	temperature?: number;
	// Optional conversation/thread ID
	conversationId?: string;
	threadId?: string;
	userId?: string;
	// Enable streaming responses
	stream?: boolean;
	[key: string]: any;
}

// Helper type to get params based on provider config
type GetParamsForConfig<T> = T extends { provider: 'openai' }
	? OpenAIParams
	: T extends { provider: 'anthropic' }
	? AnthropicParams
	: T extends { provider: 'mastra' }
	? MastraParams
	: T extends { provider: 'ai-sdk' }
	? AISDKParams
	: T extends { provider: 'custom' }
	? CustomParams
	: BaseParams;

export interface AgentConnectionSlice {
	// State
	isConnected: boolean;
	isStreaming: boolean;
	providerConfig: ProviderConfig | null;
	currentAbortController: AbortController | null;
	responseProcessors: ResponseProcessorRegistry;

	// Core methods - properly typed based on current provider config
	callLLM: <T extends ProviderConfig = ProviderConfig>(
		params: T extends ProviderConfig
			? GetParamsForConfig<T>
			: ProviderConfig extends infer U
			? GetParamsForConfig<U>
			: never
	) => Promise<LLMResponse>;

	callLLMStructured: <T extends ProviderConfig = ProviderConfig>(
		params: T extends ProviderConfig
			? GetParamsForConfig<T> & StructuredParams
			: ProviderConfig extends infer U
			? GetParamsForConfig<U> & StructuredParams
			: never
	) => Promise<LLMResponse>;

	streamLLM: <T extends ProviderConfig = ProviderConfig>(
		params: T extends ProviderConfig
			? GetParamsForConfig<T>
			: ProviderConfig extends infer U
			? GetParamsForConfig<U>
			: never,
		handler: StreamHandler
	) => StreamResponse;

	// Voice LLM method
	voiceLLM: (params: VoiceParams) => Promise<VoiceLLMResponse>;

	// High-level methods that use callLLM/streamLLM
	sendMessage: (params?: SendMessageParams) => Promise<void>;
	handleLLMResponse: (
		items: (string | StructuredResponseType)[]
	) => Promise<void>;

	// Response processor methods
	registerResponseProcessor: <T extends StructuredResponseType>(
		processor: ResponseProcessor<T>
	) => void;
	getResponseProcessors: (type: string) => ResponseProcessor | undefined;
	processStructuredResponse: (obj: StructuredResponseType) => Promise<boolean>;

	// Configuration methods
	setProviderConfig: (config: ProviderConfig) => void;

	// Connection management
	connect: () => Promise<void>;
	disconnect: () => void;

	// Utility methods
	cancelStream: () => void;
}

// Create a typed version of the slice that knows about the provider
export type TypedAgentConnectionSlice<T extends ProviderConfig> = Omit<
	AgentConnectionSlice,
	'callLLM' | 'streamLLM' | 'callLLMStructured' | 'voiceLLM'
> & {
	callLLM: (params: GetParamsForConfig<T>) => Promise<LLMResponse>;
	callLLMStructured: (
		params: GetParamsForConfig<T> & StructuredParams
	) => Promise<LLMResponse>;
	streamLLM: (
		params: GetParamsForConfig<T>,
		handler: StreamHandler
	) => StreamResponse;
	voiceLLM: (params: VoiceParams) => Promise<VoiceLLMResponse>;
};

export const improvePrompt = async (
	prompt: string,
	handler?: StreamHandler
): Promise<string> => {
	const systemPrompt = `You are an AI assistant that helps improve prompts for clarity and specificity. 
Given a user's prompt, analyze it and enhance it to be more specific, detailed, and effective.
Focus on adding context, clarifying ambiguities, and structuring the prompt for better results.
Return only the improved prompt without explanations or meta-commentary.`;

	const store = useCedarStore.getState();

	if (handler) {
		// Use streaming if handler is provided
		store.streamLLM(
			{
				prompt,
				systemPrompt,
			},
			handler
		);

		// Wait for completion and return the final content
		let improvedPrompt = '';
		const originalHandler = handler;

		await new Promise<void>((resolve) => {
			handler = (event) => {
				if (event.type === 'chunk') {
					improvedPrompt += event.content;
				} else if (event.type === 'done') {
					resolve();
				}
				originalHandler(event);
			};
		});

		return improvedPrompt;
	} else {
		// Use non-streaming version
		const response = await store.callLLM({
			prompt,
			systemPrompt,
			temperature: 0.7,
			maxTokens: 1000,
		});

		return response.content;
	}
};
export const createAgentConnectionSlice: StateCreator<
	CedarStore,
	[],
	[],
	AgentConnectionSlice
> = (set, get) => ({
	// Default state
	isConnected: false,
	isStreaming: false,
	providerConfig: null,
	currentAbortController: null,
	responseProcessors: initializeResponseProcessorRegistry(
		defaultResponseProcessors as ResponseProcessor<StructuredResponseType>[]
	),

	// Core methods with runtime type checking
	callLLM: async (
		params:
			| OpenAIParams
			| AnthropicParams
			| MastraParams
			| AISDKParams
			| CustomParams
	) => {
		const config = get().providerConfig;
		if (!config) {
			throw new Error('No LLM provider configured');
		}

		// Runtime validation based on provider type
		switch (config.provider) {
			case 'openai':
			case 'anthropic':
				if (!('model' in params)) {
					throw new Error(
						`${config.provider} provider requires 'model' parameter`
					);
				}
				break;
			case 'mastra':
				if (!('route' in params)) {
					throw new Error("Mastra provider requires 'route' parameter");
				}
				break;
			case 'ai-sdk':
				if (!('model' in params)) {
					throw new Error("AI SDK provider requires 'model' parameter");
				}
				break;
		}

		// Log the request
		const requestId = get().logAgentRequest(params, config.provider);

		try {
			const provider = getProviderImplementation(config);
			// Type assertion is safe after runtime validation
			// We need to use unknown here as an intermediate type for the complex union types
			const response = await provider.callLLM(
				params as unknown as never,
				config as never
			);

			// Log the successful response
			get().logAgentResponse(requestId, response);

			return response;
		} catch (error) {
			// Log the error
			get().logAgentError(requestId, error as Error);
			throw error;
		}
	},

	callLLMStructured: async (
		params:
			| (OpenAIParams & StructuredParams)
			| (AnthropicParams & StructuredParams)
			| (MastraParams & StructuredParams)
			| (AISDKParams & AISDKStructuredParams)
			| (CustomParams & StructuredParams)
	) => {
		const config = get().providerConfig;
		if (!config) {
			throw new Error('No LLM provider configured');
		}

		// Runtime validation based on provider type
		switch (config.provider) {
			case 'openai':
			case 'anthropic':
				if (!('model' in params)) {
					throw new Error(
						`${config.provider} provider requires 'model' parameter`
					);
				}
				break;
			case 'mastra':
				if (!('route' in params)) {
					throw new Error("Mastra provider requires 'route' parameter");
				}
				break;
			case 'ai-sdk':
				if (!('model' in params)) {
					throw new Error("AI SDK provider requires 'model' parameter");
				}
				// For AI SDK, validate that schema is a Zod schema at runtime
				if (
					params.schema &&
					typeof params.schema === 'object' &&
					!('_def' in params.schema)
				) {
					throw new Error(
						'AI SDK requires a Zod schema for structured output. Please provide a valid Zod schema.'
					);
				}
				break;
		}

		// Log the request
		const requestId = get().logAgentRequest(params, config.provider);

		try {
			const provider = getProviderImplementation(config);
			// Type assertion is safe after runtime validation
			const response = await provider.callLLMStructured(
				params as unknown as never,
				config as never
			);

			// Log the successful response
			get().logAgentResponse(requestId, response);

			return response;
		} catch (error) {
			// Log the error
			get().logAgentError(requestId, error as Error);
			throw error;
		}
	},

	streamLLM: (
		params:
			| OpenAIParams
			| AnthropicParams
			| MastraParams
			| AISDKParams
			| CustomParams,
		handler: StreamHandler
	) => {
		const config = get().providerConfig;
		if (!config) {
			throw new Error('No LLM provider configured');
		}

		// Runtime validation based on provider type
		switch (config.provider) {
			case 'openai':
			case 'anthropic':
				if (!('model' in params)) {
					throw new Error(
						`${config.provider} provider requires 'model' parameter`
					);
				}
				break;
			case 'mastra':
				if (!('route' in params)) {
					throw new Error("Mastra provider requires 'route' parameter");
				}
				break;
			case 'ai-sdk':
				if (!('model' in params)) {
					throw new Error("AI SDK provider requires 'model' parameter");
				}
				break;
		}

		// Log the stream start
		const streamId = get().logStreamStart(params, config.provider);

		const provider = getProviderImplementation(config);
		const abortController = new AbortController();

		set({ currentAbortController: abortController, isStreaming: true });

		// Wrap the handler to log stream events
		const wrappedHandler: StreamHandler = (event) => {
			if (event.type === 'chunk') {
				get().logStreamChunk(streamId, event.content);
			} else if (event.type === 'done') {
				get().logStreamEnd(streamId, event.completedItems);
			} else if (event.type === 'error') {
				get().logAgentError(streamId, event.error);
			} else if (event.type === 'object') {
				get().logStreamObject(streamId, event.object);
			}
			handler(event);
		};

		// Wrap the provider's streamLLM to handle state updates
		// Type assertion is safe after runtime validation
		// We need to use unknown here as an intermediate type for the complex union types
		const originalResponse = provider.streamLLM(
			params as unknown as never,
			config as never,
			wrappedHandler
		);

		// Wrap the completion to update state when done
		const wrappedCompletion = originalResponse.completion.finally(() => {
			set({ isStreaming: false, currentAbortController: null });
		});

		return {
			abort: () => {
				originalResponse.abort();
				abortController.abort();
			},
			completion: wrappedCompletion,
		};
	},

	// Voice LLM method
	voiceLLM: async (params: VoiceParams) => {
		const config = get().providerConfig;
		if (!config) {
			throw new Error('No LLM provider configured');
		}

		try {
			const provider = getProviderImplementation(config);
			// Type assertion is safe after runtime validation
			const response = await provider.voiceLLM(
				params as unknown as never,
				config as never
			);

			return response;
		} catch (error) {
			throw error;
		}
	},

	// Handle LLM response
	handleLLMResponse: async (itemsToProcess) => {
		const state = get();

		for (const item of itemsToProcess) {
			if (typeof item === 'string') {
				// Handle text content - append to latest message
				state.appendToLatestMessage(item, !state.isStreaming);
			} else if (item && typeof item === 'object') {
				const structuredResponse = item;

				// Try to process with registered response processors (including defaults)
				const processed = await state.processStructuredResponse(
					structuredResponse
				);

				if (!processed) {
					// No processor handled this response, log it and add it to the chat
					state.addMessage({
						role: 'bot',
						...structuredResponse,
					});
				}
			}
		}
	},

	// Response processor methods
	registerResponseProcessor: <T extends StructuredResponseType>(
		processor: ResponseProcessor<T>
	) => {
		set((state) => {
			const type = processor.type;

			const entry: ResponseProcessor<T> = {
				...processor,
			};

			const existing = state.responseProcessors[type] as
				| ResponseProcessor
				| undefined;

			// Replace if no existing
			if (!existing) {
				return {
					responseProcessors: {
						...state.responseProcessors,
						[type]: entry,
					} as ResponseProcessorRegistry,
				};
			}

			return {};
		});
	},

	getResponseProcessors: (type: string) => {
		return get().responseProcessors[type];
	},

	processStructuredResponse: async (obj) => {
		const state = get();

		if (!obj.type || typeof obj.type !== 'string') {
			return false;
		}

		const processor = state.getResponseProcessors(obj.type);

		if (!processor) {
			return false;
		}

		// Validate if needed
		if (processor.validate && !processor.validate(obj)) {
			return false;
		}

		try {
			await processor.execute(obj as StructuredResponseType, state);
			return true;
		} catch (error) {
			console.error(
				`Error executing response processor for type ${obj.type}:`,
				error
			);
			return false;
		}
	},

	sendMessage: async (params?: SendMessageParams) => {
		const { model, systemPrompt, route, temperature, stream } = params || {};
		const state = get();

		// Set processing state
		state.setIsProcessing(true);

		try {
			// Step 1: Get the stringified chatInput & additionalContext
			const editorContent = state.stringifyEditor();
			const fullContext = state.stringifyInputContext();

			// Step 2: Unify it into a single string to send to the LLM
			const unifiedMessage = fullContext;

			// Step 3: Add the stringified chatInputContent as a message from the user
			state.addMessage({
				role: 'user' as const,
				type: 'text' as const,
				content: editorContent,
			});

			// Clear the chat specific contextEntries (mentions)
			state.clearMentions();

			// Step 4: Build params based on provider type
			const config = state.providerConfig;
			if (!config) {
				throw new Error('No provider configured');
			}

			let llmParams: BaseParams = {
				prompt: unifiedMessage,
				systemPrompt,
				temperature,
			};

			const threadId = params?.threadId || get().messageCurrentThreadId;
			const userId = params?.userId || getCedarState('userId');

			// Add provider-specific params
			switch (config.provider) {
				case 'openai':
				case 'anthropic':
					llmParams = { ...llmParams, model: model || 'gpt-4o-mini' };
					break;
				case 'mastra':
					const chatPath = config.chatPath || '/chat';

					llmParams = {
						...llmParams,
						// we're overriding the prompt since we pass in additionalContext as a raw object.
						prompt: editorContent,
						additionalContext: sanitizeJson(state.additionalContext),
						route: route || `${chatPath}`,
						resourceId: userId,
						threadId,
					};
					break;
				case 'ai-sdk':
					llmParams = { ...llmParams, model: model || 'openai/gpt-4o-mini' };
					break;
				case 'custom':
					llmParams = {
						...llmParams,
						prompt: editorContent,
						additionalContext: sanitizeJson(state.additionalContext),
						userId,
						threadId,
					};
					break;
			}

			// Step 5: Make the LLM call (streaming and non-streaming branches)
			if (stream) {
				// Capture current message count so we know which ones are new during the stream
				const startIdx = get().messages.length;

				const streamResponse = state.streamLLM(llmParams, async (event) => {
					switch (event.type) {
						case 'chunk':
							// Process single text chunk as array of one
							await state.handleLLMResponse([event.content]);
							break;
						case 'object':
							// Process single object as array of one
							await state.handleLLMResponse([event.object]);
							break;
						case 'done':
							// Stream completed - no additional processing needed
							break;
						case 'error':
							console.error('Stream error:', event.error);
							break;
					}
				});

				// Wait for stream to complete
				await streamResponse.completion;

				// Persist any new messages added during the stream (from startIdx onwards)
				const newMessages = get().messages.slice(startIdx);
				for (const m of newMessages) {
					await state.persistMessageStorageMessage(m);
				}
			} else {
				// Non-streaming approach – call the LLM and process all items at once
				const response = await state.callLLM(llmParams);

				// Process response content as array of one
				if (response.content) {
					await state.handleLLMResponse([response.content]);
				}

				// Process structured output if present
				if (response.object) {
					await state.handleLLMResponse(
						Array.isArray(response.object) ? response.object : [response.object]
					);
				}
			}

			// Clear the chat input content after successful send
			state.setChatInputContent({
				type: 'doc',
				content: [{ type: 'paragraph', content: [] }],
			});
		} catch (error) {
			console.error('Error sending message:', error);
			state.addMessage({
				role: 'assistant' as const,
				type: 'text' as const,
				content: 'An error occurred while sending your message.',
			});
		} finally {
			state.setIsProcessing(false);
		}
	},

	// Configuration methods
	setProviderConfig: (config) => {
		set({ providerConfig: config });

		// If it's a Mastra provider with a voiceRoute, update the voice endpoint
		if (config.provider === 'mastra' && config.voiceRoute) {
			const voiceEndpoint = `${config.baseURL}${config.voiceRoute}`;
			get().updateVoiceSettings({ endpoint: voiceEndpoint });
		}
	},

	// Connection management
	connect: async () => {
		// Provider-specific connection logic can be added here
		set({ isConnected: true });
	},

	disconnect: () => {
		const state = get();
		state.cancelStream();
		set({ isConnected: false });
	},

	// Utility methods
	cancelStream: () => {
		const { currentAbortController } = get();
		if (currentAbortController) {
			currentAbortController.abort();
		}
	},
});<|MERGE_RESOLUTION|>--- conflicted
+++ resolved
@@ -16,14 +16,10 @@
 	StructuredParams,
 	VoiceParams,
 	VoiceLLMResponse,
-<<<<<<< HEAD
 	ResponseProcessor,
 	ResponseProcessorRegistry,
 	StructuredResponseType,
-} from './types';
-=======
 } from '@/store/agentConnection/AgentConnectionTypes';
->>>>>>> b101ae24
 import { useCedarStore } from '@/store/CedarStore';
 import { getCedarState } from '@/store/CedarStore';
 import { sanitizeJson } from '@/utils/sanitizeJson';
